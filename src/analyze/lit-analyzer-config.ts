--- conflicted
+++ resolved
@@ -94,18 +94,8 @@
 	cssTemplateTags: string[];
 
 	skipSuggestions: boolean;
-<<<<<<< HEAD
-=======
-	skipUnknownTags: boolean;
-	skipUnknownAttributes: boolean;
-	skipUnknownProperties: boolean;
-	skipUnknownSlots: boolean;
-	skipTypeChecking: boolean;
-	skipMissingImports: boolean;
 	skipCssChecks: boolean;
-
 	dontSuggestConfigChanges: boolean;
->>>>>>> f2f0a625
 
 	globalTags: string[];
 	globalAttributes: string[];
@@ -174,7 +164,7 @@
 		globalEvents: userOptions.globalEvents || [],
 		customHtmlData: userOptions.customHtmlData || [],
 		// Skip
-<<<<<<< HEAD
+		skipCssChecks: userOptions.skipCssChecks || false,
 		skipSuggestions: userOptions.skipSuggestions || false
 		//skipMissingImports: userOptions.skipMissingImports || false,
 		//skipUnknownTags: userOptions.skipUnknownTags || false,
@@ -182,16 +172,6 @@
 		//skipUnknownProperties: userOptions.skipUnknownProperties || false,
 		//skipUnknownSlots: userOptions.skipUnknownSlots || false,
 		//skipTypeChecking: userOptions.skipTypeChecking || false,
-=======
-		skipSuggestions: userOptions.skipSuggestions || false,
-		skipMissingImports: userOptions.skipMissingImports || false,
-		skipUnknownTags: userOptions.skipUnknownTags || false,
-		skipUnknownAttributes: userOptions.skipUnknownAttributes || false,
-		skipUnknownProperties: userOptions.skipUnknownProperties || false,
-		skipUnknownSlots: userOptions.skipUnknownSlots || false,
-		skipTypeChecking: userOptions.skipTypeChecking || false,
-		skipCssChecks: userOptions.skipCssChecks || false,
->>>>>>> f2f0a625
 		// Checks
 		//checkUnknownEvents: userOptions.checkUnknownEvents || false
 	};
